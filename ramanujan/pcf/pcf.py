--- conflicted
+++ resolved
@@ -128,15 +128,6 @@
         """Substitutes parameters in the PCF"""
         return PCF(self.a_n.subs(*args, **kwargs), self.b_n.subs(*args, **kwargs))
 
-<<<<<<< HEAD
-    def walk(self, iterations, start=1) -> Matrix:
-        """Returns the matrix walk multiplication"""
-        return self.M().walk({n: 1}, iterations, {n: start})
-
-    def limit(self, depth, start=1, vector=Matrix([[0], [1]])) -> sp.Float:
-        """Calculates the convergence limit of the PCF"""
-        return (self.A() * self.walk(depth, start)).limit(vector)
-=======
     def walk(self, iterations, start=1) -> ramanujan.Matrix:
         r"""
         Returns the matrix corresponding to calculating the PCF up to a certain depth, including $a_0$
@@ -185,5 +176,4 @@
         if limit is None:
             m *= self.M().walk({n: 1}, depth, {n: depth})
             limit = (m * ramanujan.zero()).ratio()
-        return ramanujan.delta(p, q, limit)
->>>>>>> 5a811094
+        return ramanujan.delta(p, q, limit)