--- conflicted
+++ resolved
@@ -15,14 +15,10 @@
     https://docs.sympy.org/latest/modules/matrices/matrices.html
     """
 
-<<<<<<< HEAD
-    def __call__(self, *args, **kwargs) -> Matrix:
-=======
     def __eq__(self, other: Matrix):
         return all(sp.simplify(cell) == 0 for cell in self - other)
 
-    def __call__(self, *args, **kwargs):
->>>>>>> dc51501a
+    def __call__(self, *args, **kwargs) -> Matrix:
         """
         Substitutes variables in the matrix, in a more math-like syntax.
 
