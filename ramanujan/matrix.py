--- conflicted
+++ resolved
@@ -1,12 +1,6 @@
 from __future__ import annotations
+from typing import Dict, Collection
 
-<<<<<<< HEAD
-from typing import Dict, List, Collection
-=======
-import math
-
-from typing import Dict, Collection
->>>>>>> f4023ad3
 from multimethod import multimethod
 
 import sympy as sp
